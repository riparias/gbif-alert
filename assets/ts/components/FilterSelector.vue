<template>
  <button
      v-bind="$attrs"
      type="button"
      class="btn btn-sm btn-outline-success"
      :class="{
      active: selectionMade,
    }"
      @click="modalActive = true"
  >
    {{ preparedButtonLabel }}
  </button>

  <Filter-Selector-Modal v-if="modalActive"
                         :modal-title="modalTitle"
                         @clicked-close="modalActive = false">

<<<<<<< HEAD
    <SpeciesSelector v-if="speciesMode" :available-species="entries" v-model="selectedEntriesIds"  />
    <Filter-Selector-Modal-Entries v-else :entries="entries" v-model="selectedEntriesIds" />

      <!-- Let's pass a slot from parent directly to children... -->
      <template v-slot:body-top>
          <slot name="modal-body-top"></slot>
      </template>
=======
    <Selector :available-entries="entries" v-model="selectedEntriesIds" :columns-config="selectorConfig"></Selector>
>>>>>>> 38c297ad
  </Filter-Selector-Modal>

</template>

<script lang="ts">
import {defineComponent, PropType} from "vue";
import {ColumnMetadata, DataRow} from "../interfaces";
import FilterSelectorModal from "./FilterSelectorModal.vue";
import Selector from "./Selector.vue";

interface ModalMultiSelectorData {
  modalActive: boolean;
  selectedEntriesIds: number[];
}

export default defineComponent({
  name: "FilterSelector",
  components: {Selector, FilterSelectorModal},
  props: {
    buttonLabelSingular: {type: String, required: true},
    buttonLabelSuffixPlural: {type: String, required: true},
    modalTitle: {type: String, required: true},
    noSelectionButtonLabel: {type: String, required: true},
    entries: {
      type: Array as () => DataRow[],
      default: [],
    },
    labelIndex: {  // Index of the entry (in entries[x].columnData) that should be used as the button label (single selection)
      type: Number,
      required: false,
      default: 0,
    },
    selectorConfig: {
      type: Array as () => ColumnMetadata[],
    },
    initiallySelectedEntriesIds: {
      type: Array as PropType<Array<number>>,
      default: [],
    },
  },
  data(): ModalMultiSelectorData {
    return {
      modalActive: false,
      selectedEntriesIds: this.initiallySelectedEntriesIds,
    };
  },
  computed: {
    preparedButtonLabel: function (): string {
      if (!this.selectionMade) {
        return this.noSelectionButtonLabel;
      } else {
        // 1 single selection: show the value
        if (this.selectedEntriesIds.length === 1 && this.entries.length > 0) {
          return (
              this.buttonLabelSingular +
              ": " +
              this.getDataRowPerId(this.selectedEntriesIds[0])!.columnData[this.labelIndex]
          );
        } else {
          // Multiple selection, return a counter
          return (
              this.selectedEntriesIds.length + " " + this.buttonLabelSuffixPlural
          );
        }
      }
    },
    selectionMade: function (): boolean {
      return this.selectedEntriesIds.length >= 1;
    },
  },
  methods: {
    getDataRowPerId(id: number): DataRow | undefined {
      return this.entries.find((element) => element.id === id);
    },
  },
  watch: {
    selectedEntriesIds(newVal) {
      this.$emit("entries-changed", newVal);
    },
  },
  emits: ["entries-changed"],
});
</script><|MERGE_RESOLUTION|>--- conflicted
+++ resolved
@@ -15,17 +15,7 @@
                          :modal-title="modalTitle"
                          @clicked-close="modalActive = false">
 
-<<<<<<< HEAD
-    <SpeciesSelector v-if="speciesMode" :available-species="entries" v-model="selectedEntriesIds"  />
-    <Filter-Selector-Modal-Entries v-else :entries="entries" v-model="selectedEntriesIds" />
-
-      <!-- Let's pass a slot from parent directly to children... -->
-      <template v-slot:body-top>
-          <slot name="modal-body-top"></slot>
-      </template>
-=======
     <Selector :available-entries="entries" v-model="selectedEntriesIds" :columns-config="selectorConfig"></Selector>
->>>>>>> 38c297ad
   </Filter-Selector-Modal>
 
 </template>

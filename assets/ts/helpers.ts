import {AreaInformation, DashboardFilters, DataRow, DatasetInformation, SpeciesInformation} from "./interfaces";
import {DateTime} from "luxon";
import {hsl} from "d3-color";

const qs = require("qs");

export function filtersToQuerystring(filters: DashboardFilters): string {
    return qs.stringify(filters, {arrayFormat: "brackets"});
}

export function dateTimeToFilterParam(dt: DateTime | null): string | null {
    if (dt == null) {
        return null;
    } else {
        return dt.toISODate();
    }
}

export function formatCount(val: number): string {
    return new Intl.NumberFormat().format(val);
}

export function wordToColor(word: string): string {
<<<<<<< HEAD
  let hash = 0;
  for (let i = 0; i < word.length; i++) {
    hash = word.charCodeAt(i) + ((hash << 5) - hash);
  }
  let color = "#";
  for (let i = 0; i < 3; i++) {
    const value = (hash >> (i * 8)) & 0xff;
    color += ("00" + value.toString(16)).substr(-2);
  }
  return color;
}

export function legibleColor (color: string): string {
  return hsl(color).l > 0.5 ? "#000" : "#fff";
}

export function getStyleForTag (tag: string){
  return {
    backgroundColor: wordToColor(tag) + '!important',
    color: legibleColor(wordToColor(tag)) + '!important'
  }
=======
    let hash = 0;
    for (let i = 0; i < word.length; i++) {
        hash = word.charCodeAt(i) + ((hash << 5) - hash);
    }
    let color = "#";
    for (let i = 0; i < 3; i++) {
        const value = (hash >> (i * 8)) & 0xff;
        color += ("00" + value.toString(16)).substr(-2);
    }
    return color;
}

export function legibleColor(color: string): string {
    return hsl(color).l > 0.5 ? "#000" : "#fff";
}

export function scientificNameFormatter(rawValue: string, highlightedValue: string): string {
    return `<i>${highlightedValue}</i>`;
}

export function gbifTaxonKeyFormatter(rawValue: string, highlightedValue: string): string {
    return `<a href="https://www.gbif.org/species/${rawValue}" target="_blank">${highlightedValue}</a>`;
}

export function gbifDatasetKeyFormatter(rawValue: string, highlightedValue: string): string {
    return `<a class="small" href="https://www.gbif.org/dataset/${rawValue}" target="_blank">${highlightedValue}</a>`;
}

export function prepareAreasData(areasData: AreaInformation[], translationFunction: (s: string) => string): DataRow[] {
    // Input: areas data, as returned from the server
    // Output: datarows suitable for the <selector> component
    return areasData.map((a: AreaInformation) => {
        return {
            id: a.id,
            columnData: [a.name, (a.isUserSpecific ? translationFunction('message.userSpecific') : translationFunction('message.shared'))],
            tags: a.tags,
        };
    });
}

export function prepareSpeciesData(speciesData: SpeciesInformation[]): DataRow[] {
    // Input: spcies data, as returned from the server
    // Output: datarows suitable for the <selector> component
    return speciesData.map((s) => {
        return {id: s.id, columnData: [s.scientificName, s.vernacularName, s.gbifTaxonKey], tags: s.tags};
    });
}

export function prepareDatasetsData(datasetsData: DatasetInformation[]): DataRow[] {
    // Input: datasets data, as returned from the server
    // Output: datarows suitable for the <selector> component
    return datasetsData.map((d) => {
        return {id: d.id, columnData: [d.name, d.gbifKey]};
    });
>>>>>>> 38c297ad
}<|MERGE_RESOLUTION|>--- conflicted
+++ resolved
@@ -21,29 +21,6 @@
 }
 
 export function wordToColor(word: string): string {
-<<<<<<< HEAD
-  let hash = 0;
-  for (let i = 0; i < word.length; i++) {
-    hash = word.charCodeAt(i) + ((hash << 5) - hash);
-  }
-  let color = "#";
-  for (let i = 0; i < 3; i++) {
-    const value = (hash >> (i * 8)) & 0xff;
-    color += ("00" + value.toString(16)).substr(-2);
-  }
-  return color;
-}
-
-export function legibleColor (color: string): string {
-  return hsl(color).l > 0.5 ? "#000" : "#fff";
-}
-
-export function getStyleForTag (tag: string){
-  return {
-    backgroundColor: wordToColor(tag) + '!important',
-    color: legibleColor(wordToColor(tag)) + '!important'
-  }
-=======
     let hash = 0;
     for (let i = 0; i < word.length; i++) {
         hash = word.charCodeAt(i) + ((hash << 5) - hash);
@@ -58,6 +35,13 @@
 
 export function legibleColor(color: string): string {
     return hsl(color).l > 0.5 ? "#000" : "#fff";
+}
+
+export function getStyleForTag (tag: string){
+  return {
+    backgroundColor: wordToColor(tag) + '!important',
+    color: legibleColor(wordToColor(tag)) + '!important'
+  }
 }
 
 export function scientificNameFormatter(rawValue: string, highlightedValue: string): string {
@@ -98,5 +82,4 @@
     return datasetsData.map((d) => {
         return {id: d.id, columnData: [d.name, d.gbifKey]};
     });
->>>>>>> 38c297ad
-}+}

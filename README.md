# LIFE RIPARIAS early alert web application

<!-- badges: start -->
[![Django CI](https://github.com/riparias/early-warning-webapp/actions/workflows/django_tests.yml/badge.svg)](https://github.com/riparias/early-warning-webapp/actions/workflows/django_tests.yml)
[![Funding](https://img.shields.io/static/v1?label=powered+by&message=LIFE+RIPARIAS&labelColor=323232&color=00a58d)](https://www.riparias.be/)
[![License: MIT](https://img.shields.io/badge/License-MIT-yellow.svg)](https://opensource.org/licenses/MIT)
[![Deployment on dev server](https://github.com/riparias/early-warning-webapp/actions/workflows/deploy_dev_server.yml/badge.svg)](https://github.com/riparias/early-warning-webapp/actions/workflows/deploy_dev_server.yml)
<!-- badges: end -->

This repository contains the source code of the early warning web application for [LIFE RIPARIAS](https://www.riparias.be/) (Action A.1.2).

<<<<<<< HEAD
Early prototype visible on the development server http://dev-alert.riparias.be/
=======
Development version visible on [dev-alert.riparias.be](http://dev-alert.riparias.be/) (development server: http://54.75.164.69/).
>>>>>>> fac37bbc

## Development setup and notes

### Backbone
- [Python](https://www.python.org/) 3.8, [(Geo)Django](https://www.djangoproject.com/) 3.2 LTS, [PostgreSQL](https://www.postgresql.org/), [PostGIS](https://postgis.net/) 3.1+, [TypeScript](https://www.typescriptlang.org/) and [Vue.js](https://vuejs.org/)
- CSS: [Bootstrap](https://getbootstrap.com/) 5.1  
- [Poetry](https://python-poetry.org/) to manage dependencies (use `poetry add`, `poetry install`, ... instead of pip). PyCharm also has a Poetry plugin available.

### Dev environment
- Python>=3.8, PostGIS>=3.1 and npm are required
- copy `local_settings.template.py` to `local_settings.py`, adjust those settings and point Django to `local_settings.py`
- point Django to `local_settings`

### CI-CD

We make use of GitHub Actions when possible.

They're currently used to:
- Run Django tests and `mypy` on push
- Deploy to dev server on push

### Frontend-backend integration

We use a hybrid approach such as described in https://www.saaspegasus.com/guides/modern-javascript-for-django-developers/integrating-javascript-pipeline/:

- npm is used to manage JS dependencies (**npm install** should be run)
- **During development**, run `npm run webpack-dev` so Webpack constantly watches our source frontend (in `./assets`) and create bundles (in `./static`)
- **When deploying**, use `npm run webpack prod` instead (smaller bundle size + one single copy - rather than watching files)

### Code formatting

We use `black` (for Python code) and `prettier` (for JS/TS/Vue) to automatically and consistently format the source code.
Contributors: please configure your favorite editor/IDE to format on save. 

### Data import mechanism

The data shown in the webapp can be automatically updated by running the `import_occurrences` management command. 
This one will trigger a GBIF Download for our search of interest (target country + species in the database) and 
load the corresponding occurrences into the database. At the end of the process, occurrences from previous data 
imports are deleted.

The data import history is recorded with the DataImport model, and shown to the user on the "about" page.

=> For a given occurrence, Django-managed IDs are therefore not stable, but the GBIF ids fortunately are.<|MERGE_RESOLUTION|>--- conflicted
+++ resolved
@@ -9,11 +9,7 @@
 
 This repository contains the source code of the early warning web application for [LIFE RIPARIAS](https://www.riparias.be/) (Action A.1.2).
 
-<<<<<<< HEAD
-Early prototype visible on the development server http://dev-alert.riparias.be/
-=======
 Development version visible on [dev-alert.riparias.be](http://dev-alert.riparias.be/) (development server: http://54.75.164.69/).
->>>>>>> fac37bbc
 
 ## Development setup and notes
 

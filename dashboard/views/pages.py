--- conflicted
+++ resolved
@@ -15,11 +15,7 @@
     SignUpForm,
     EditProfileForm,
     NewObservationCommentForm,
-<<<<<<< HEAD
-    AlertForm,
     NewCustomAreaForm,
-=======
->>>>>>> 38c297ad
 )
 from dashboard.models import DataImport, Observation, Alert, Area, DATA_SRID
 from dashboard.views.helpers import (
